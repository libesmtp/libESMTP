--- conflicted
+++ resolved
@@ -22,14 +22,8 @@
 
 #include <config.h>
 
-<<<<<<< HEAD
-=======
 #include <assert.h>
 
->>>>>>> fc478c56
-/* Support for the SMTP AUTH verb.
- */
-#include <assert.h>
 #include <string.h>
 #include <strings.h>
 #include <ctype.h>
@@ -49,22 +43,6 @@
 #include "base64.h"
 #include "protocol.h"
 
-<<<<<<< HEAD
-#include <gsasl.h>
-
-int
-smtp_gsasl_set_context (smtp_session_t session, Gsasl *context)
-{
-  SMTPAPI_CHECK_ARGS (session != NULL, 0);
-
-  session->gsasl_context = context;
-  return 1;
-}
-
-#if ENABLE_DEPRECATED_FEATURES
-#include "auth-client.h"
-
-=======
 /**
  * DOC: RFC 4954
  *
@@ -85,6 +63,20 @@
  * described separately.
  */
 
+#include <gsasl.h>
+
+int
+smtp_gsasl_set_context (smtp_session_t session, Gsasl *context)
+{
+  SMTPAPI_CHECK_ARGS (session != NULL, 0);
+
+  session->gsasl_context = context;
+  return 1;
+}
+
+#if ENABLE_DEPRECATED_FEATURES
+#include "auth-client.h"
+
 /**
  * smtp_auth_set_context:
  * @session: The session.
@@ -96,7 +88,6 @@
  *
  * Returns: Non zero on success, zero on failure.
  */
->>>>>>> fc478c56
 int
 smtp_auth_set_context (smtp_session_t session, auth_context_t context)
 {
@@ -555,7 +546,6 @@
 auth_rsp_auth2 (siobuf_t conn, smtp_session_t session)
 {
   rsp_auth (conn, session);
-<<<<<<< HEAD
 }
 #endif
 
@@ -601,6 +591,4 @@
   else if (session->auth_context != NULL)
     auth_rsp_auth2 (conn, session);
 #endif
-=======
->>>>>>> fc478c56
 }