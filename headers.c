/*
 *  This file is part of libESMTP, a library for submission of RFC 2822
 *  formatted electronic mail messages using the SMTP protocol described
 *  in RFC 2821.
 *
 *  Copyright (C) 2001,2002  Brian Stafford  <brian@stafford.uklinux.net>
 *
 *  This library is free software; you can redistribute it and/or
 *  modify it under the terms of the GNU Lesser General Public
 *  License as published by the Free Software Foundation; either
 *  version 2.1 of the License, or (at your option) any later version.
 *
 *  This library is distributed in the hope that it will be useful,
 *  but WITHOUT ANY WARRANTY; without even the implied warranty of
 *  MERCHANTABILITY or FITNESS FOR A PARTICULAR PURPOSE.  See the GNU
 *  Lesser General Public License for more details.
 *
 *  You should have received a copy of the GNU Lesser General Public
 *  License along with this library; if not, write to the Free Software
 *  Foundation, Inc., 59 Temple Place, Suite 330, Boston, MA  02111-1307  USA
 */

#include <config.h>

#include <assert.h>

#include <stdio.h>
#include <stdarg.h>
#include <string.h>
#include <stdlib.h>
#include <unistd.h>
#include <time.h>
#ifdef HAVE_GETTIMEOFDAY
# include <sys/time.h>
#endif
#include <errno.h>

#include <missing.h>

#include "libesmtp-private.h"
#include "headers.h"
#include "htable.h"
#include "rfc2822date.h"
#include "api.h"
#include "attribute.h"

struct rfc2822_header
  {
    struct rfc2822_header *next;
    struct header_info *info;		/* Info for setting and printing */
    char *header;			/* Header name */
    void *value;			/* Header value */
  };

typedef int (*hdrset_t) (struct rfc2822_header *, va_list);
typedef void (*hdrprint_t) (smtp_message_t, struct rfc2822_header *);
typedef void (*hdrdestroy_t) (struct rfc2822_header *);

struct header_actions
  {
    const char *name;		/* Header for which the action is specified */
    unsigned int flags;		/* Header flags */
    hdrset_t set;		/* Function to set header value from API */
    hdrprint_t print;		/* Function to print the header value */
    hdrdestroy_t destroy;	/* Function to destroy the header value */
  };

struct header_info
  {
    const struct header_actions *action;
    struct rfc2822_header *hdr;	/* Pointer to most recently defined header */
    unsigned int seen : 1;	/* Header has been seen in the message */
    unsigned int override : 1;	/* LibESMTP is overriding the message */
    unsigned int prohibit : 1;	/* Header may not appear in the message */
  };

#define NELT(x)		((int) (sizeof x / sizeof x[0]))

#define OPTIONAL	0
#define SHOULD		1
#define REQUIRE		2
#define PROHIBIT	4
#define PRESERVE	8
#define LISTVALUE	16
#define MULTIPLE	32

static struct rfc2822_header *create_header (smtp_message_t message,
					    const char *header,
					    struct header_info *info);
void destroy_string (struct rfc2822_header *header);
void destroy_mbox_list (struct rfc2822_header *header);
struct header_info *find_header (smtp_message_t message,
				 const char *name, int len);
struct header_info *insert_header (smtp_message_t message, const char *name);

/* RFC 2822 headers processing */

/****************************************************************************
 * Functions for setting and printing header values
 ****************************************************************************/

static int
set_string (struct rfc2822_header *header, va_list alist)
{
  const char *value;

  assert (header != NULL);

  if (header->value != NULL)		/* Already set */
    return 0;

  value = va_arg (alist, const char *);
  if (value == NULL)
    return 0;
  header->value = strdup (value);
  return header->value != NULL;
}

static int
set_string_null (struct rfc2822_header *header, va_list alist)
{
  const char *value;

  assert (header != NULL);

  if (header->value != NULL)		/* Already set */
    return 0;

  value = va_arg (alist, const char *);
  if (value == NULL)
    return 1;
  header->value = strdup (value);
  return header->value != NULL;
}

/* Print header-name ": " header-value "\r\n" */
static void
print_string (smtp_message_t message, struct rfc2822_header *header)
{
  assert (message != NULL && header != NULL);

  /* TODO: implement line folding at white spaces */
  vconcatenate (&message->hdr_buffer, header->header, ": ",
		(header->value != NULL) ? header->value : "", "\r\n", NULL);
}

void
destroy_string (struct rfc2822_header *header)
{
  assert (header != NULL);

  if (header->value != NULL)
    free (header->value);
}

/* Print header-name ": <" message-id ">\r\n" */
static void
print_message_id (smtp_message_t message, struct rfc2822_header *header)
{
  const char *message_id;
  char buf[64];
#ifdef HAVE_GETTIMEOFDAY
  struct timeval tv;
#endif

  assert (message != NULL && header != NULL);

  message_id = header->value;
  if (message_id == NULL)
    {
#ifdef HAVE_GETTIMEOFDAY
      if (gettimeofday (&tv, NULL) != -1) /* This shouldn't fail ... */
	snprintf (buf, sizeof buf, "%ld.%ld.%d@%s", tv.tv_sec, tv.tv_usec,
		  getpid (), message->session->localhost);
      else /* ... but if it does fall back to using time() */
#endif
      snprintf (buf, sizeof buf, "%ld.%d@%s", time (NULL),
		getpid (), message->session->localhost);
      message_id = buf;
    }
  /* TODO: implement line folding at white spaces */
  vconcatenate (&message->hdr_buffer,
		header->header, ": <", message_id, ">\r\n",
		NULL);
}

/****/

static int
set_date (struct rfc2822_header *header, va_list alist)
{
  const time_t *value;

  assert (header != NULL);

  if ((time_t) header->value != (time_t) 0)		/* Already set */
    return 0;

  value = va_arg (alist, const time_t *);
  header->value = (void *) *value;
  return 1;
}

/* Print header-name ": " formatted-date "\r\n" */
static void
print_date (smtp_message_t message, struct rfc2822_header *header)
{
  char buf[64];
  time_t when;

  assert (message != NULL && header != NULL);

  when = (time_t) header->value;
  if (when == (time_t) 0)
    time (&when);
  vconcatenate (&message->hdr_buffer, header->header, ": ",
		rfc2822date (buf, sizeof buf, &when), "\r\n", NULL);
}

/****/

struct mbox
  {
    struct mbox *next;
    char *mailbox;
    char *phrase;
  };

void
destroy_mbox_list (struct rfc2822_header *header)
{
  struct mbox *mbox, *next;

  assert (header != NULL);

  mbox = header->value;
  while (mbox != NULL)
    {
      next = mbox->next;
      if (mbox->phrase != NULL)
	free ((void *) mbox->phrase);
      if (mbox->mailbox != NULL)
	free ((void *) mbox->mailbox);
      free (mbox);
      mbox = next;
    }
}

static int
set_from (struct rfc2822_header *header, va_list alist)
{
  struct mbox *mbox;
  const char *mailbox;
  const char *phrase;

  assert (header != NULL);

  phrase = va_arg (alist, const char *);
  mailbox = va_arg (alist, const char *);

  /* Allow this to succeed as a special case.  Effectively requesting
     default action in print_from().   Fails if explicit values have
     already been set.	*/
  if (phrase == NULL && mailbox == NULL)
    return header->value == NULL;

  mbox = malloc (sizeof (struct mbox));
  if (mbox == NULL)
    return 0;
  mbox->phrase = (phrase != NULL) ? strdup (phrase) : NULL;
  mbox->mailbox = strdup (mailbox);

  mbox->next = header->value;
  header->value = mbox;
  return 1;
}

/* Print header-name ": " mailbox "\r\n"
      or header-name ": \"" phrase "\" <" mailbox ">\r\n" */
static void
print_from (smtp_message_t message, struct rfc2822_header *header)
{
  struct mbox *mbox;
  const char *mailbox;

  assert (message != NULL && header != NULL);

  vconcatenate (&message->hdr_buffer, header->header, ": ", NULL);
  /* TODO: implement line folding at white spaces */
  if (header->value == NULL)
    {
      mailbox = message->reverse_path_mailbox;
      vconcatenate (&message->hdr_buffer,
		    (mailbox != NULL && *mailbox != '\0') ? mailbox : "<>",
		    "\r\n", NULL);
    }
  else
    for (mbox = header->value; mbox != NULL; mbox = mbox->next)
      {
	mailbox = mbox->mailbox;
	if (mbox->phrase == NULL)
	  vconcatenate (&message->hdr_buffer,
			(mailbox != NULL && *mailbox != '\0') ? mailbox : "<>",
			NULL);
	else
	  vconcatenate (&message->hdr_buffer, "\"", mbox->phrase, "\""
			" <", (mailbox != NULL) ? mailbox : "", ">", NULL);
	vconcatenate (&message->hdr_buffer,
		      (mbox->next != NULL) ? ",\r\n    " : "\r\n", NULL);
      }
}

/* Same arguments and syntax as from: except that only one value is
   allowed.  */
static int
set_sender (struct rfc2822_header *header, va_list alist)
{
  struct mbox *mbox;
  const char *mailbox;
  const char *phrase;

  assert (header != NULL);

  if (header->value != NULL)
    return 0;

  phrase = va_arg (alist, const char *);
  mailbox = va_arg (alist, const char *);
  if (phrase == NULL && mailbox == NULL)
    return 0;

  mbox = malloc (sizeof (struct mbox));
  if (mbox == NULL)
    return 0;
  mbox->phrase = (phrase != NULL) ? strdup (phrase) : NULL;
  mbox->mailbox = strdup (mailbox);
  mbox->next = NULL;

  mbox->next = header->value;
  header->value = mbox;
  return 1;
}

/* TODO: do nothing if the mailbox is NULL.  Check this doesn't fool
	 the protocol engine into thinking it has seen end of file. */
/* Print header-name ": " mailbox "\r\n"
      or header-name ": \"" phrase "\" <" mailbox ">\r\n"
 */
static void
print_sender (smtp_message_t message, struct rfc2822_header *header)
{
  struct mbox *mbox;
  const char *mailbox;

  assert (message != NULL && header != NULL);

  vconcatenate (&message->hdr_buffer, header->header, ": ", NULL);
  mbox = header->value;
  mailbox = mbox->mailbox;
  if (mbox->phrase == NULL)
    vconcatenate (&message->hdr_buffer,
		  (mailbox != NULL && *mailbox != '\0') ? mailbox : "<>",
		  "\r\n", NULL);
  else
    vconcatenate (&message->hdr_buffer, "\"", mbox->phrase, "\""
		  " <", (mailbox != NULL) ? mailbox : "", ">\r\n", NULL);
}

static int
set_to (struct rfc2822_header *header, va_list alist)
{
  struct mbox *mbox;
  const char *mailbox;
  const char *phrase;

  assert (header != NULL);

  phrase = va_arg (alist, const char *);
  mailbox = va_arg (alist, const char *);
  if (phrase == NULL && mailbox == NULL)
    mbox = NULL;
  else
    {
      mbox = malloc (sizeof (struct mbox));
      if (mbox == NULL)
	return 0;
      mbox->phrase = (phrase != NULL) ? strdup (phrase) : NULL;
      mbox->mailbox = strdup (mailbox);

      mbox->next = header->value;
    }
  header->value = mbox;
  return 1;
}

static int
set_cc (struct rfc2822_header *header, va_list alist)
{
  struct mbox *mbox;
  const char *mailbox;
  const char *phrase;

  assert (header != NULL);

  phrase = va_arg (alist, const char *);
  mailbox = va_arg (alist, const char *);
  if (mailbox == NULL)
    return 0;
  mbox = malloc (sizeof (struct mbox));
  if (mbox == NULL)
    return 0;
  mbox->phrase = (phrase != NULL) ? strdup (phrase) : NULL;
  mbox->mailbox = strdup (mailbox);

  mbox->next = header->value;
  header->value = mbox;
  return 1;
}

/* Print header-name ": " mailbox "\r\n"
      or header-name ": \"" phrase "\" <" mailbox ">\r\n"
   ad nauseum. */
static void
print_cc (smtp_message_t message, struct rfc2822_header *header)
{
  struct mbox *mbox;

  assert (message != NULL && header != NULL);

  vconcatenate (&message->hdr_buffer, header->header, ": ", NULL);
  for (mbox = header->value; mbox != NULL; mbox = mbox->next)
    {
      if (mbox->phrase == NULL)
	vconcatenate (&message->hdr_buffer, mbox->mailbox, NULL);
      else
	vconcatenate (&message->hdr_buffer,
		      "\"", mbox->phrase, "\" <", mbox->mailbox, ">",
		      NULL);
      vconcatenate (&message->hdr_buffer,
		    (mbox->next != NULL) ? ",\r\n    " : "\r\n", NULL);
    }
}

/* As above but generate a default value from the recipient list.
 */
static void
print_to (smtp_message_t message, struct rfc2822_header *header)
{
  smtp_recipient_t recipient;

  assert (header != NULL);

  if (header->value != NULL)
    {
      print_cc (message, header);
      return;
    }

  /* TODO: implement line folding at white spaces */
  vconcatenate (&message->hdr_buffer, header->header, ": ", NULL);
  for (recipient = message->recipients;
       recipient != NULL;
       recipient = recipient->next)
    vconcatenate (&message->hdr_buffer, recipient->mailbox,
		  (recipient->next != NULL) ? ",\r\n	" : "\r\n",
		  NULL);
}


/* Header actions placed here to avoid the need for many akward forward
   declarations for set_xxx/print_xxx.	*/

static const struct header_actions header_actions[] =
  {
    /* This is the default header info for a simple string value.
     */
    { NULL,		OPTIONAL,
      set_string,	print_string,		destroy_string},
    /* A number of headers should be present in every message
     */
    { "Date",		REQUIRE,
      set_date,		print_date, NULL, },
    { "From",		REQUIRE | LISTVALUE,
      set_from,		print_from,		destroy_mbox_list, },
    /* Certain headers are added when a message is delivered and
       should not be present in a message being posted or which
       is in transit.  If present in the message they will be stripped
       and if specified by the API, the relevant APIs will fail. */
    { "Return-Path",	PROHIBIT, NULL, NULL, NULL, },
    /* RFC 3798 section 2.3
    		- Delivering MTA may add an Original-Recipient: header
                  from the DSN ORCPT parameter and may discard any
<<<<<<< HEAD
                  Original-Recipient: headers present in the message.
                  No point in sending it then. */
=======
		  Original-Recipient: headers present in the message.
		  No point in sending it then. */
>>>>>>> fc478c56
    { "Original-Recipient", PROHIBIT, NULL, NULL, NULL, },
    /* MIME-*: and Content-*: are MIME headers and must not be generated
       or processed by libESMTP.  Similarly, Resent-*: and Received: must
       be retained unaltered. */
    { "Content-",	PRESERVE, NULL, NULL, NULL, },
    { "MIME-",		PRESERVE, NULL, NULL, NULL, },
    { "Resent-",	PRESERVE, NULL, NULL, NULL, },
    { "Received",	PRESERVE, NULL, NULL, NULL, },
    /* Headers which are optional but which are recommended to be
       present.  Default action is to provide a default unless the
       application explicitly requests not to. */
    { "Message-Id",	SHOULD,
      set_string_null,print_message_id,		destroy_string, },
    /* Remaining headers are known to libESMTP to simplify handling them
       for the application.   All other headers are reaated as simple
       string values. */
    { "Sender",		OPTIONAL,
      set_sender,	print_sender,		destroy_mbox_list, },
    { "To",		OPTIONAL | LISTVALUE,
      set_to,		print_to,		destroy_mbox_list, },
    { "Cc",		OPTIONAL | LISTVALUE,
      set_cc,		print_cc,		destroy_mbox_list, },
    { "Bcc",		OPTIONAL | LISTVALUE,
      set_cc,		print_cc,		destroy_mbox_list, },
    { "Reply-To",	OPTIONAL | LISTVALUE,
      set_cc,		print_cc,		destroy_mbox_list, },
    /* RFC 3798 - MDN request.  Syntax is the same as the From: header and
<<<<<<< HEAD
                  default when set to NULL is the same as From: */
=======
		  default when set to NULL is the same as From: */
>>>>>>> fc478c56
    { "Disposition-Notification-To", OPTIONAL,
      set_from,		print_from,		destroy_mbox_list, },
    /* TODO:
       In-Reply-To:	*(phrase / msgid)
       References:	*(phrase / msgid)
       Keywords:	#phrase

       Handle Resent- versions of
		To Cc Bcc Message-ID Date Reply-To From Sender
     */
  };

static int
init_header_table (smtp_message_t message)
{
  int i;
  struct header_info *hi;

  assert (message != NULL);

  if (message->hdr_action != NULL)
    return -1;

  message->hdr_action = h_create ();
  if (message->hdr_action == NULL)
    return 0;
  for (i = 0; i < NELT (header_actions); i++)
    if (header_actions[i].name != NULL)
      {
	hi = h_insert (message->hdr_action, header_actions[i].name, -1,
		       sizeof (struct header_info));
	if (hi == NULL)
	  return 0;
	hi->action = &header_actions[i];

	/* REQUIREd headers must be present in the message.  SHOULD
	   means the header is optional but its presence is recommended.
	   Create a NULL valued header.  This will either be set later
	   with the API, or the print_xxx function will handle the NULL
	   value as a special case, e.g, the To: header is generated
	   from the recipient_t list. */
	if (hi->action->flags & (REQUIRE | SHOULD))
	  {
	    if (create_header (message, header_actions[i].name, hi) == NULL)
	      return 0;
	  }
      }
  return 1;
}

void
destroy_header_table (smtp_message_t message)
{
  struct rfc2822_header *header, *next;

  assert (message != NULL);

  /* Take out the linked list */
  for (header = message->headers; header!= NULL; header = next)
    {
      next = header->next;
      if (header->info->action->destroy != NULL)
	(*header->info->action->destroy) (header);
      free (header->header);
      free (header);
    }

  /* Take out the hash table */
  if (message->hdr_action != NULL)
    {
      h_destroy (message->hdr_action, NULL, NULL);
      message->hdr_action = NULL;
    }

  message->headers = message->end_headers = NULL;
}

struct header_info *
find_header (smtp_message_t message, const char *name, int len)
{
  struct header_info *info;
  const char *p;

  assert (message != NULL && name != NULL);

  if (len < 0)
    len = strlen (name);
  if (len == 0)
    return NULL;
  info = h_search (message->hdr_action, name, len);
  if (info == NULL && (p = memchr (name, '-', len)) != NULL)
    info = h_search (message->hdr_action, name, p - name + 1);
  return info;
}

struct header_info *
insert_header (smtp_message_t message, const char *name)
{
  struct header_info *info;

  assert (message != NULL && name != NULL);

  info = h_insert (message->hdr_action, name, -1, sizeof (struct header_info));
  if (info == NULL)
    return NULL;
  info->action = &header_actions[0];
  return info;
}

static struct rfc2822_header *
create_header (smtp_message_t message, const char *header,
	       struct header_info *info)
{
  struct rfc2822_header *hdr;

  assert (message != NULL && header != NULL && info != NULL);

  if ((hdr = malloc (sizeof (struct rfc2822_header))) == NULL)
    return NULL;

  memset (hdr, 0, sizeof (struct rfc2822_header));
  hdr->header = strdup (header);
  hdr->info = info;
  info->hdr = hdr;
  APPEND_LIST (message->headers, message->end_headers, hdr);
  return hdr;
}

/****************************************************************************
 * Header processing
 ****************************************************************************/

/* Called just before copying the messge from the application.
   Resets the seen flag for headers libESMTP is interested in */

static void
reset_headercb (const char *name __attribute__ ((unused)),
		void *data, void *arg __attribute__ ((unused)))
{
  struct header_info *info = data;

  assert (info != NULL);

  info->seen = 0;
}

int
reset_header_table (smtp_message_t message)
{
  int status;

  assert (message != NULL);

  if ((status = init_header_table (message)) < 0)
    h_enumerate (message->hdr_action, reset_headercb, NULL);
  return status;
}

/* This is called to process headers present in the application supplied
   message.  */
const char *
process_header (smtp_message_t message, const char *header, int *len)
{
  const char *p;
  struct header_info *info;
  const struct header_actions *action;
  hdrprint_t print;

  assert (message != NULL && header != NULL && len != NULL);

  if (*len > 0
      && (p = memchr (header, ':', *len)) != NULL
      && (info = find_header (message, header, p - header)) != NULL)
    {
      if ((action = info->action) != NULL)
<<<<<<< HEAD
        {
=======
	{
>>>>>>> fc478c56
	  //XXX is this true of RFC 5322?
	  /* RFC 2822 states that headers may only appear once in a
	     message with the exception of a few special headers.
	     This restriction is enforced here. */
	  if (info->seen && !(action->flags & (MULTIPLE | PRESERVE)))
	    header = NULL;
	  if (info->prohibit || (action->flags & PROHIBIT))
	    header = NULL;

	  /* When libESMTP is overriding headers in the message with
	     ones supplied in the API, the substitution is done here
	     to preserve the original ordering of the headers.	*/
	  if (header != NULL && info->override)
	    {
	      if ((print = action->print) == NULL)
		print = print_string;
	      cat_reset (&message->hdr_buffer, 0);
	      (*print) (message, info->hdr);
	      header = cat_buffer (&message->hdr_buffer, len);
	    }
	}
      else if (info->seen)
	header = NULL;
      info->seen = 1;
    }
  return header;
}

/* This is called to supply headers not present in the application supplied
   message.  */
const char *
missing_header (smtp_message_t message, int *len)
{
  struct header_info *info;
  hdrprint_t print;

  assert (message != NULL && len != NULL);

  /* Move on to the next header */
  if (message->current_header == NULL)
    message->current_header = message->headers;
  else
    message->current_header = message->current_header->next;

  /* Look for the next header that is actually required */
  print = NULL;
  while (message->current_header != NULL)
    {
      info = message->current_header->info;
      if (info == NULL)		/* shouldn't happen */
	break;
      if (!info->seen)
	{
	  if (info->action != NULL)
	    print = info->action->print;
	  break;
	}
      message->current_header = message->current_header->next;
    }
  if (message->current_header == NULL)
    {
      /* Free the buffer created by concatenate() and return NULL to
	 mark the end of the headers */
      cat_free (&message->hdr_buffer);
      return NULL;
    }

  if (print == NULL)
    print = print_string;

  cat_reset (&message->hdr_buffer, 0);
  (*print) (message, message->current_header);
  return cat_buffer (&message->hdr_buffer, len);
}

/****************************************************************************
 * Header API
 ****************************************************************************/

int
smtp_set_header (smtp_message_t message, const char *header, ...)
{
  va_list alist;
  struct rfc2822_header *hdr;
  struct header_info *info;
  hdrset_t set;

  SMTPAPI_CHECK_ARGS (message != NULL && header != NULL, 0);

  if (!init_header_table (message))
    {
      set_errno (ENOMEM);
      return 0;
    }

  info = find_header (message, header, -1);
  if (info == NULL && (info = insert_header (message, header)) == NULL)
    {
      set_errno (ENOMEM);
      return 0;
    }

  /* Cannot specify a value for headers that must pass unchanged (MIME)
     or which may not appear in a posted message (Return-Path:).  */
  if (info->prohibit || (info->action->flags & (PROHIBIT | PRESERVE)))
    {
      set_error (SMTP_ERR_INVAL);
      return 0;
    }

  set = info->action->set;
  if (set == NULL)
    {
      set_error (SMTP_ERR_INVAL);
      return 0;
    }

  if (info->hdr == NULL)
    hdr = create_header (message, header, info);
  else if (info->hdr->value == NULL)
    hdr = info->hdr;
  else
    {
      /* Header has a previous value.  If multiple headers are permitted,
	 create a new value.  If the header has a list value, the value
	 is appended to the iost.  If neither condition applies, this
	 is an error. */
      if (info->action->flags & MULTIPLE)
	hdr = create_header (message, header, info);
      else if (info->action->flags & LISTVALUE)
	hdr = info->hdr;
      else
	{
	  set_error (SMTP_ERR_INVAL);
	  return 0;
	}
  }

  /* Set its value */
  va_start (alist, header);
  (*set) (hdr, alist);
  va_end (alist);

  return 1;
}

int
smtp_set_header_option (smtp_message_t message, const char *header,
			enum header_option option, ...)
{
  va_list alist;
  struct header_info *info;

  SMTPAPI_CHECK_ARGS (message != NULL && header != NULL, 0);

  if (!init_header_table (message))
    {
      set_errno (ENOMEM);
      return 0;
    }

  info = find_header (message, header, -1);
  if (info == NULL && (info = insert_header (message, header)) == NULL)
    {
      set_errno (ENOMEM);
      return 0;
    }

  /* Don't permit options to be set on headers that must pass intact or
     which are prohibited. */
  if (info->action->flags & (PROHIBIT | PRESERVE))
    {
      set_error (SMTP_ERR_INVAL);
      return 0;
    }

  /* There is an odd quirk when setting options.  Setting an option for
     the OPTIONAL headers known to libESMTP causes default values to be
     generated automatically when not found in the message, so long as
     there is no other reason to prevent them appearing in the message! */

  /* Don't allow the user to set override on prohibited headers. */
  if (option == Hdr_OVERRIDE && !info->prohibit)
    {
      va_start (alist, option);
      info->override = !!va_arg (alist, int);
      va_end (alist);
      return 1;
    }
  /* Don't allow the user to prohibit required headers. */
  if (option == Hdr_PROHIBIT && !(info->action->flags & REQUIRE))
    {
      va_start (alist, option);
      info->prohibit = !!va_arg (alist, int);
      va_end (alist);
      return 1;
    }

  set_error (SMTP_ERR_INVAL);
  return 0;
}

int
smtp_set_resent_headers (smtp_message_t message, int onoff)
{
  SMTPAPI_CHECK_ARGS (message != NULL, 0);

  /* TODO: place holder, implement real functionality here.
	   For now, succeed if the onoff argument is zero. */
  SMTPAPI_CHECK_ARGS (onoff == 0, 0);

  return 1;
}<|MERGE_RESOLUTION|>--- conflicted
+++ resolved
@@ -490,13 +490,8 @@
     /* RFC 3798 section 2.3
     		- Delivering MTA may add an Original-Recipient: header
                   from the DSN ORCPT parameter and may discard any
-<<<<<<< HEAD
-                  Original-Recipient: headers present in the message.
-                  No point in sending it then. */
-=======
 		  Original-Recipient: headers present in the message.
 		  No point in sending it then. */
->>>>>>> fc478c56
     { "Original-Recipient", PROHIBIT, NULL, NULL, NULL, },
     /* MIME-*: and Content-*: are MIME headers and must not be generated
        or processed by libESMTP.  Similarly, Resent-*: and Received: must
@@ -524,11 +519,7 @@
     { "Reply-To",	OPTIONAL | LISTVALUE,
       set_cc,		print_cc,		destroy_mbox_list, },
     /* RFC 3798 - MDN request.  Syntax is the same as the From: header and
-<<<<<<< HEAD
-                  default when set to NULL is the same as From: */
-=======
 		  default when set to NULL is the same as From: */
->>>>>>> fc478c56
     { "Disposition-Notification-To", OPTIONAL,
       set_from,		print_from,		destroy_mbox_list, },
     /* TODO:
@@ -704,11 +695,7 @@
       && (info = find_header (message, header, p - header)) != NULL)
     {
       if ((action = info->action) != NULL)
-<<<<<<< HEAD
-        {
-=======
 	{
->>>>>>> fc478c56
 	  //XXX is this true of RFC 5322?
 	  /* RFC 2822 states that headers may only appear once in a
 	     message with the exception of a few special headers.
