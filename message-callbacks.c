--- conflicted
+++ resolved
@@ -30,14 +30,6 @@
 #include <string.h>
 #include "libesmtp.h"
 
-<<<<<<< HEAD
-/* Callback function to read the message from a file.  The file MUST be
-   formatted according to RFC 5322 and lines MUST be terminated with the
-   canonical CRLF sequence.  Furthermore, RFC 5321 line length
-   limitations must be observed (1000 octets maximum). */
-//XXX check the line length
-=======
->>>>>>> fc478c56
 #define BUFLEN	8192
 
 /**
